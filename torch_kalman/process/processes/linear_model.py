from typing import Sequence, Optional, Union, Callable, Collection

import torch

from torch import Tensor

from torch_kalman.process import Process
from torch_kalman.process.mixins.has_predictors import HasPredictors
from torch_kalman.internals.utils import split_flat


class LinearModel(HasPredictors, Process):

    def __init__(self,
                 id: str,
                 covariates: Sequence[str],
                 process_variance: Union[bool, Collection[str]] = False,
                 init_variance: Union[bool, Collection[str]] = True,
                 inv_link: Optional[Callable] = None):
        if isinstance(covariates, str):
            raise TypeError("`covariates` should be sequence of strings, not single string")

        self.inv_link = inv_link

        # process covariance:
        self._dynamic_state_elements = []
        if process_variance:
            self._dynamic_state_elements = covariates if isinstance(process_variance, bool) else process_variance
            extras = set(self._dynamic_state_elements) - set(covariates)
            if len(extras):
                raise ValueError(f"`process_variance` includes items not in `covariates`:{extras}")

        # initial covariance:
        self._fixed_state_elements = []
        if init_variance is False:
            init_variance = []
        if init_variance is not True:
            extras = set(init_variance) - set(covariates)
            if len(extras):
                raise ValueError(f"`init_variance` includes items not in `covariates`:{extras}")
            self._fixed_state_elements = [cov for cov in covariates if cov not in init_variance]

        super().__init__(id=id, state_elements=covariates)

        for cov in covariates:
            self._set_transition(from_element=cov, to_element=cov, value=1.0)

    @property
    def dynamic_state_elements(self) -> Sequence[str]:
        return self._dynamic_state_elements

    @property
    def fixed_state_elements(self):
        return self._fixed_state_elements

    def param_dict(self) -> torch.nn.ParameterDict:
        return torch.nn.ParameterDict()  # no parameters

    def add_measure(self, measure: str) -> 'LinearModel':
        for cov in self.state_elements:
            self._set_measure(measure=measure, state_element=cov, value=0., ilink=self.inv_link)
        return self

    def for_batch(self,
                  num_groups: int,
                  num_timesteps: int,
                  predictors: Tensor,
                  allow_extra_timesteps: bool = False) -> 'LinearModel':
<<<<<<< HEAD
        for_batch = super().for_batch(num_groups, num_timesteps,
                                      expected_num_predictors=len(self.state_elements),
                                      predictors = predictors,
                                      allow_extra_timesteps=allow_extra_timesteps)
=======
        for_batch = super().for_batch(
            num_groups=num_groups,
            num_timesteps=num_timesteps,
            predictors=predictors,
            expected_num_predictors=len(self.state_elements),
            allow_extra_timesteps=allow_extra_timesteps
        )
>>>>>>> f611df59

        if predictors.shape[1] > num_timesteps:
            predictors = predictors[:, 0:num_timesteps, :]

        for measure in self.measures:
            for i, cov in enumerate(self.state_elements):
                for_batch._adjust_measure(
                    measure=measure,
                    state_element=cov,
                    adjustment=split_flat(predictors[:, :, i], dim=1)
                )

        return for_batch<|MERGE_RESOLUTION|>--- conflicted
+++ resolved
@@ -66,12 +66,7 @@
                   num_timesteps: int,
                   predictors: Tensor,
                   allow_extra_timesteps: bool = False) -> 'LinearModel':
-<<<<<<< HEAD
-        for_batch = super().for_batch(num_groups, num_timesteps,
-                                      expected_num_predictors=len(self.state_elements),
-                                      predictors = predictors,
-                                      allow_extra_timesteps=allow_extra_timesteps)
-=======
+        
         for_batch = super().for_batch(
             num_groups=num_groups,
             num_timesteps=num_timesteps,
@@ -79,7 +74,6 @@
             expected_num_predictors=len(self.state_elements),
             allow_extra_timesteps=allow_extra_timesteps
         )
->>>>>>> f611df59
 
         if predictors.shape[1] > num_timesteps:
             predictors = predictors[:, 0:num_timesteps, :]
